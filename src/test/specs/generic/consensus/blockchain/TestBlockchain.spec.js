class TestBlockchain extends FullChain {
    static get MAX_NUM_TRANSACTIONS() {
        return Math.floor(              // round off
            (Policy.BLOCK_SIZE_MAX -    // block size limit
            150 -                       // header size
            20) /                       // miner address size
            165);                       // transaction size

    }

    constructor(store, accounts, users) {
<<<<<<< HEAD
        super(store, accounts);
        this._users = users;
        return this._init();
=======
        // XXX Set a large timeout when mining on demand.
        if (TestBlockchain.MINE_ON_DEMAND && jasmine && jasmine.DEFAULT_TIMEOUT_INTERVAL) {
            jasmine.DEFAULT_TIMEOUT_INTERVAL = 1200000;
        }

        const thisPromise = super(store, accounts);
        return thisPromise.then((superThis) => {
            superThis._users = users;
            return superThis;
        });
>>>>>>> 3528b7c6
    }

    get accounts() {
        return this._accounts;
    }

    get users() {
        return this._users;
    }

    static async createTransaction(senderPubKey, recipientAddr, amount = 1, fee = 1, nonce = 0, senderPrivKey = undefined, signature = undefined) {
        const transaction = new Transaction(senderPubKey, recipientAddr, amount, fee, nonce);

        // allow to hardcode a signature
        if (!signature) {
            // if no signature is provided, the secret key is required
            if (!senderPrivKey) {
                throw 'Signature computation requested, but no sender private key provided';
            }
            signature = await Signature.create(senderPrivKey, transaction.serializeContent());
        }
        transaction.signature = signature;

        return transaction;
    }

    // TODO can still run into balance problems: block height x and subsequent `mining` means that only the first x
    // users are guaranteed to have a non-zero balance. Depending on the existing transactions, this can improve a bit...
    async generateTransactions(numTransactions, noDuplicateSenders = true, sizeLimit = true) {
        const numUsers = this.users.length;

        if (noDuplicateSenders && numTransactions > numUsers) {
            // only one transaction per user
            numTransactions = numUsers;
        }

        if (sizeLimit && numTransactions > TestBlockchain.MAX_NUM_TRANSACTIONS) {
            Log.w(`Reducing transactions from ${numTransactions} to ${TestBlockchain.MAX_NUM_TRANSACTIONS} to avoid exceeding the size limit.`);
            numTransactions = TestBlockchain.MAX_NUM_TRANSACTIONS;
        }

        /* Note on transactions and balances:
         We fill up the balances of users in increasing order, therefore the size of the chain determines how many
         users already have a non-zero balance. Hence, for block x, all users up to user[x] have a non-zero balance.
         At the same time, there must not be more than one transaction from the same sender.
         */
        const transactions = [];
        for (let j = 0; j < numTransactions; j++) {
            const sender = this.users[j % numUsers];
            const recipient = this.users[(j + 1) % numUsers];

            // 10% transaction + 5% fee
            const balanceValue = (await this.accounts.getBalance(sender.address)).value; // eslint-disable-line no-await-in-loop
            const amount = Math.floor(balanceValue / 10) || 1;
            const fee = Math.floor(amount / 2);
            const nonce = j;

            const transaction = await TestBlockchain.createTransaction(sender.publicKey, recipient.address, amount, fee, nonce, sender.privateKey);// eslint-disable-line no-await-in-loop

            transactions.push(transaction);
        }

        return transactions;
    }

    /**
     * @param {{prevHash, interlinkHash, bodyHash, accountsHash, nBits, timestamp, nonce, height, interlink, minerAddr, transactions, numTransactions}} options
     * @returns {Promise.<Block>}
     */
    async createBlock(options = {}) {
        const height = options.height || this.head.height + 1;

        let transactions = options.transactions;
        if (!transactions) {
            const numTransactions = typeof options.numTransactions !== 'undefined' ? options.numTransactions : height - 1;
            transactions = await this.generateTransactions(numTransactions);
        }

        const minerAddr = options.minerAddr || this.users[this.height % this._users.length].address;     // user[0] created genesis, hence we start with user[1]
        const body = new BlockBody(minerAddr, transactions);

        const nBits = options.nBits || BlockUtils.targetToCompact(await this.getNextTarget());
        const interlink = options.interlink || await this.head.getNextInterlink(BlockUtils.compactToTarget(nBits));

        const prevHash = options.prevHash || this.headHash;
        const interlinkHash = options.interlinkHash || await interlink.hash();
        const bodyHash = options.bodyHash || await body.hash();

        let accountsHash = options.accountsHash;
        if (!accountsHash) {
            const accountsTx = await this._accounts.transaction();
            try {
                await accountsTx.commitBlockBody(body);
                accountsHash = await accountsTx.hash();
            } catch (e) {
                // The block is invalid, fill with broken accountsHash
                accountsHash = new Hash(null);
            }
            await accountsTx.abort();
        }

        const timestamp = typeof options.timestamp !== 'undefined' ? options.timestamp : this.head.timestamp + Policy.BLOCK_TIME;
        const nonce = options.nonce || 0;
        const header = new BlockHeader(prevHash, interlinkHash, bodyHash, accountsHash, nBits, height, timestamp, nonce);

        const block = new Block(header, interlink, body);
        const hash = await block.hash();
        TestBlockchain.BLOCKS[hash.toBase64()] = block;

        if (nonce === 0) {
            if (TestBlockchain.NONCES[hash.toBase64()]) {
                block.header.nonce = TestBlockchain.NONCES[hash.toBase64()];
            } else if (TestBlockchain.MINE_ON_DEMAND) {
                await TestBlockchain.mineBlock(block);
                TestBlockchain.NONCES[hash.toBase64()] = block.header.nonce;
            } else {
                throw new Error(`No nonce available for block ${hash}: ${block}`);
            }
        }

        return block;
    }

    static async createVolatileTest(numBlocks, numUsers = 2) {
        const accounts = await Accounts.createVolatile();
        const store = ChainDataStore.createVolatile();
        const users = await TestBlockchain.getUsers(numUsers);
        const testBlockchain = await new TestBlockchain(store, accounts, users);

        // populating the blockchain
        for (let i = 0; i < numBlocks; i++) {
            const newBlock = await testBlockchain.createBlock(); //eslint-disable-line no-await-in-loop
            const success = await testBlockchain.pushBlock(newBlock); //eslint-disable-line no-await-in-loop
            if (success !== FullChain.OK_EXTENDED) {
                throw 'Failed to commit block';
            }
        }

        return testBlockchain;
    }

    static async getUsers(count) {
        if (count > TestBlockchain.USERS.length) {
            throw `Too many users ${count} requested, ${TestBlockchain.USERS.length} available`;
        }

        const users = [];
        const keyPairs = TestBlockchain.USERS.slice(0, count)
            .map(encodedKeyPair => KeyPair.unserialize(BufferUtils.fromBase64(encodedKeyPair)));
        for (const keyPair of keyPairs) {
            const address = await keyPair.publicKey.toAddress(); // eslint-disable-line no-await-in-loop
            users.push(TestBlockchain.generateUser(keyPair, address));
        }
        return users;
    }

    static async generateUsers(count) {
        const users = [];

        // First user, it needs to be known beforehand because the
        // genesis block will send the first miner reward to it
        const keys = KeyPair.unserialize(BufferUtils.fromBase64(('Lc7h0L4wncJ3DiNapeGlwURfpbGvyPbuBEpJemzzQW1ng6LQ+/C8AXXbc87dX/VNBrrgAGD1Rc+nXDM7QNFPggYlb56BE4czyOwmIFYPoMmiTRFmz4p/WKhl7hMSBo6N')));
        const address = await keys.publicKey.toAddress();
        users.push(TestBlockchain.generateUser(
          keys.privateKey,
          keys.publicKey,
          address
        ));

        for (let i = 1; i < count; i++) {
            const keyPair = await KeyPair.generate(); //eslint-disable-line no-await-in-loop
            const address = await keyPair.publicKey.toAddress(); //eslint-disable-line no-await-in-loop

            users.push(TestBlockchain.generateUser(keyPair, address));
        }
        return users;
    }

    static generateUser(keyPair, address) {
        return {
            'keyPair': keyPair,
            'privateKey': keyPair.privateKey,
            'publicKey': keyPair.publicKey,
            'address': address
        };
    }

    static async mineBlock(block) {
        let bestHash = null;
        let bestTarget = Number.MAX_VALUE;
        let bestNonce = 0;

        const buffer = block.header.serialize();
        buffer.reset();

        block.header.nonce = 0;
        while (!(await block.header.verifyProofOfWork(buffer))) {
            const hash = block.header._pow;
            const target = Nimiq.BlockUtils.hashToTarget(hash);
            if (target < bestTarget) {
                bestHash = hash;
                bestTarget = target;
                bestNonce = block.header.nonce;
            }

            if (block.header.nonce % 5000 === 0) {
                console.log(`Mining ... ${block.header.nonce} - best ${bestHash.toHex()} (nonce=${bestNonce}, work=${Nimiq.BlockUtils.targetToDifficulty(bestTarget)})`);
            }

            block.header.nonce++;
            buffer.reset();
        }

        console.log(`Nonce found: ${block.header.nonce} - hash ${block.header._pow.toHex()}`);
        return block.header.nonce;
    }

    static mineBlocks() {
        const nonces = {};
        const promises = [];
        for (const hash in TestBlockchain.BLOCKS) {
            if (TestBlockchain.NONCES[hash]) {
                nonces[hash] = TestBlockchain.NONCES[hash];
            } else {
                promises.push(TestBlockchain.mineBlock(TestBlockchain.BLOCKS[hash]).then(nonce => nonces[hash] = nonce));
            }
        }
        return Promise.all(promises).then(() => nonces);
    }

    static async mineBlocksJSON() {
        TestBlockchain.NONCES = await TestBlockchain.mineBlocks();
        TestBlockchain.printNonces();
    }

    static printNonces() {
        const nonces = Object.assign({}, TestBlockchain.NONCES);
        for (const key of Object.keys(nonces)) {
            if (!TestBlockchain.BLOCKS[key]) {
                delete nonces[key];
            }
        }
        TestBlockchain._printNonces(nonces);
    }

    static _printNonces(nonces) {
        // XXX Primitive JSON pretty printer
        const json = JSON.stringify(nonces)
            .replace(/"/g, '\'')
            .replace(/:/g, ': ')
            .replace(/,/g, ',\n    ')
            .replace(/{/g, '{\n    ')
            .replace(/}/g, '\n}');
        console.log(json);
    }

}
Class.register(TestBlockchain);
TestBlockchain.MINE_ON_DEMAND = false;

TestBlockchain.BLOCKS = {};
TestBlockchain.USERS = [
    'Lc7h0L4wncJ3DiNapeGlwURfpbGvyPbuBEpJemzzQW1ng6LQ+/C8AXXbc87dX/VNBrrgAGD1Rc+nXDM7QNFPggYlb56BE4czyOwmIFYPoMmiTRFmz4p/WKhl7hMSBo6N',
    'gkbcmD4S1O6CR+Fl8s1wjexIl531ezdZK6ZyUbmIMcUrM2VMyKkaSle8YWWgfeYdG8wdbxcmdjH+cHVFiQI+/WrnzrYqpUTdkIjIH0yoTdKOHBKVF+c0B4Q8oAA01n58',
    '4/UuDY2clw6JwmMSvRZa/jdAyPhA2Cm5UT1zEfBBaQQnaX3FuQ7lJAVWdEGksBKzyYbZGSjG+JEt4QsT4/6/D1MI8dtVOxXpFzZTYC8gg6Pj0cB+5nPXgm404p+pEkXj',
    'b79MXOk+rrVMd3iPhZWWUPX7i2AZAZLNEOWQdpduT9H/rZULadYQHPnJz26WXeDq0c8M9tbTHD5gGL/xqmH5WzIP7yOAmuQzI+7MRODtxlilWZ7FMR+LVrVoCOBx1vYE',
    '4bni5wQci6CuNo9JpFBI15Nyd5Pmz5lw23EEhoyrhkuVH8gjr9b7BSZr/Rr1wF3MJatDjKIw3+DKbRAacmuZaSJ8UCGQuiVjoUTaZhhRjCDAT0+aYbUd3zgSthrogOXB',
    'NwAUjB9UwK/tV0gi5OI6K56mJXo9dIajZTlPhVfVkU8zZv/2VsvfevDIJS3PG1c0A5kW3QSlgX3L/0biNo6mRxKQuvXPL0z9cipwdFfq+K9z7Ys4uQwk0vtETsqeZngM',
    '2tVhQWZG6xni1RdAa1ftZNSKtYIgasZR5Wa46Vemnp3aWwCyWFlYHgejf1Dl1gd5VL0AeI4cq9v4OjaoegQYJ3Oon5bZXvrQJlTBdJYK/QWFJ3qnVQjPsuNaFY6S8CXO',
    'c3BnabuRQEFLEMvGZ8q+4zT2wkUBLQhRtB54v9jq5/rUNBwSffi7t5to7TFSzY5lh6urE+MpFJ8KHhxfPI39vhBkEuyRuVRX37DeuZCppgTP19WgzNBOYu4qz/9HNjv5',
    'JwdcIzutHCbcg0bduY/gJuwY/G8dIFxPo3fxpDmdjO1+FUQChUgYOfvh7DKP4oUH+FH7Uib9qLKrFX6iEluL6Ucf3DwGwPQQBRaBQ29XEgyVSsVJw0oE42/c8YHIfwUG',
    'Irmd1xTM4BTQZo+SDDHUN76A6uWKzrd7anPrzA7dDGI1BUPsnP1Fdko/Zu0dDEWe0RcKEQrNChKeS4kyDUZ8Az6UGH58K17hPU+pSKKdBxWYVlRgssIQmP4NP8KfnVC8',
    'CaB+EaIXXk92QrhBaDsF47QJ8VejyQ9qlMkKLqLLFXIywsSfXTtMYBRzaP536aBjDMm5Dj6N3rNDPzcrxcN2+TQs3rliLP5saAstxe24y6tlcOYasbqrDBJEZIaJM3MT',
    'FHI3mmhws/kTKAIex/kCn6hqAc8Lr3rF1qK/ra7b8FZxh7D4r17tH/gTpTCmX0kj6nGqSJhTiIhsRmSmcexH7uyF09sDHmZ9S7+fudLBwpQrBODJGIjgJ1mvWZAcPcFg',
    'rKnzvhlZy9Hc/9MWrJcWWWq1ScVSBwDLzCLsX02ssrECQ/1ZeIPSARFQpkoQirDQdaDC3KU6D/xqCd463WHqx0dn8ljP/d7l+bn0kn/AY4nJm24MLX/8REH9N5rjWhh8',
    'FnaeS3Rr8PJ5WC/8Vv9szRSfPtf1OBIFYbRus8OaVuxrkwmXuaS4MNIwsck8wyGyCOTYN9Nz7Wr+yDH6QZ6h/uNLli0hvPG9DE4SpnIedJWlZOZ/OrExlhp94OsgxF12',
    '2cxTpq5NKd7fL4+98XI9FeaNrZRhjqRfNHiEh8UcLBhqxcV1+BT5mSw9Eg7moMhK3jNjTBVQJ6J3xug6EvDvfZocE1C0k2z8KkOh0rKt0Jpf1uqt8yoqSfMDNi97dzjm',
    'rGmRRzqWKzc70ksbCzA4//JEUb7T2/3hfk2O8iPciCdtALuTBcJRnsZfFdKM43jzvnrgtiRiTfXopVEYpkgBU0VF6axdO3VjYtS61dDfFwEYXaK7vwiDz8CTMoc79nyb',
    'zhWoH/1U6M4AVskJKCyrCRtc/2OrhLauAVn9sqx2aW8Xus6PFnXhvfjhQKI1z8IwLsfgWLd6I7O2eJ7wR8dJu0s+vKQ3NyKyLi5XmRSvtfq57wOBEN8LxlTAxcerImRA',
    'eo71ZOWnM4M8EnimLQdr9wTxI9McQpYPuERmm31+gvwnwPZ64JpbcwBlfZg00oyRRNMUMVN6uNpS1eFlU9+YfA2AKTESNnZ9j3lczV3n8o5BSnwBZxDFeCEHIaGbXLbp',
    'LtJtvwwU62HPcUQwkzFzewmmCtgRJntMtTImUzwZqckY7eJ1SKagsH6L55AvO3N0mBKXwTSHSieHhwGBcL1upqd9PHdiEeXEOlAe2CYxEuxDk9n8Pk208iP1RbCxJJ3n',
    'NdW83hR0qoLMtReEGlSStK3VESLuB+JRl+ZDWy5fyna5FFS59UnTgvS2FZva5IAwE5vI8HDD3TN1jZPGNycaonVMIgTEVj/5KBsPV1JVdFk5p2ty7w02O6HNMDyEs+YA',
    'u9vdmHP0D2KFHIVsxIyC8cgVH/O4TImXuoSFlO9ml2LNuY3y3gclwBXnbOW63QpjO1TUjBNF5U30tkEegHYFIbk93yYd4DxfQ2uI0Sqx5KEbCEq1AuNbFmtyCPD9wy/H',
    'Ns/Pvw53POUmr8qOnykBvfO17P5q0yGQ6pD2gZh0nPSAwF2Wh9laj9yTxvx9ILyz6swaLkYjnDTnnZ1sFRu4JbUc0cdtXtj7+fEamBWuXk6ACK8BvkXUCpaWLNoUTEAE',
    'fWQ7TMfC/O6o9UKkx41fHXsXsk/frjudAV81PKyRkS9rv+YHoGeDw4X/b7MLh1m5FExxGlZ/8vv7Wk6ijmWTUj/xg8xiLWE/p/NsGORVK6v1hyhyGHXAjxkz8iQHAJ6c',
    'Jll9EfXSNaKtTbILhDkYDaNZp70CCfDORKvIMBIFb+GU8eY2h1slq92W7EfQ4j/XefDmFZp2L7yMOmobhFpVgQwq00KwGUQwOPNRrhP0EP0HKgP+TibomxDmk8ceBFVZ',
    'q0FB7Y2u/L47crSMGWsnDnSzVI6hy5PP70bntTHAPA96wogdP/Ni7D4ogsSTHD3lZhQn9KOLOknTgiBnaiba7nGftDnAWdOTaoVq4UxXZRUxAN9f0AKQOSwEM2W2Ix2G'
];
TestBlockchain.NONCES = {
    '3KykjQbceGx5M0TP0ldvtp0Iv7leb1HsIsmsG0DsEVE=': 53169,
    'dcl3hufWlm5YwWmyMv3ZZmTpTZvy0D5r7WFuwqa5o8k=': 101053,
    'Ej2mlBAX8Cbvf0mYf8vgZ6zej1S1annW5kK5YlxsQmQ=': 136083,
    'miNdns4fbUifrK/Uj3VAlI//jhbKm5bIGpG2Pg5Vwyo=': 14766,
    'W8xTIL1YgPKYBu6T+1vcU57r2AST8sHCzFllwMr6kPY=': 9404,
    'AHZtXVg0CRduUbn9b+Dc4MnCiEbUZNGN3SW+v1BQoEA=': 628,
    'gD57h4V3H5pdxqFrlhviCgT8WhBsWyEryLadqwTOAIE=': 20621,
    'Z66c38S459s0MFYJi1pnJgiY9motvwDmRuQ4KRJg4b4=': 13861,
    'jAsaWzG7qbZXjAjQYnKllJdrx3C1y4qxxOHy6+1N6bo=': 116221,
    'lC4S0B+ZYO9YBCc03SCsw0fPZdi1E+3lnCBZRgb/ehg=': 165276,
    'JPFVpa5ZXCuuR9LIv+aDxEFgL60rA5P3S5rI/n4zo9k=': 23611,
    'dSxyWx/Pp4hCI9LKOaZEDZ4BkF2OHkJzQOW0a9t1fdY=': 148705,
    '3zHSRDkMj91fId67mHhpJ6JUm6NO/dVhIOghCvVWpU0=': 49853,
    'Hrbj3T9hZ0yEaFzsWKODXs5E1t/RkQqkzhgyetFHDM4=': 37652,
    '6Q3Tquz0ZJNNJRzDpM3pRsLbcxygu1BkPpzjpqFM5xo=': 59798,
    'f7bMkFtzozAVwIr+mCAI9JWis3xMLzclpK/vMwSpj2w=': 17201,
    'KGUuK4Etq+fy6nzn+f62j8PrkXtcGhYWN4mohKjO5Gc=': 102882,
    '04a6Ehm5sFzyXFJgwuQCHNmaH4726e7PB26DZGKY6BM=': 111823,
    'AGc8aZcZZJhrLBCZ3zz8ShzmdCZXhYfdfkkUmhpIlHY=': 37057,
    'NvKHbwtObhEJzroO9//jvMgRHUhcmnSGxVYI7/+DbiI=': 7833,
    'ALwlgTa5If07HmK5yiyzwegjuHSEtNbYTpk+nr0RxhQ=': 231852,
    'm2K4N3BUqYEW9nrrqJ/iMM+VdguOaGJH0fYKuWFO2F0=': 136643,
    'cgKh3n3olJqV8u9FhM2cbIIrXRTDNNaDNASgcQU0qSE=': 23186,
    'u70eh6BDR5aU2kOwJ8Inw8D335n/ziyfcJOYPRWuhm8=': 38272,
    'qnFgm3Usr9iLbU3r85SOe+/tNalP0vFEknSjELCPeuM=': 26487,
    'O/MErp93e+TY1BUSonqXwxcZarMTjtvzWrZBVBCCpVU=': 41593,
    '19ndTM1WABdSLWeB5xHeiC0Nu5IDvdHADR4U7PdxxfI=': 1357,
    '+3fyKFMonugaIToevgmGhI+Ef8EHY0BlcckWA8hLXXY=': 11450,
    'C193qKejeuqF1MbVpdocIQZZtSnI1AlOzq13haj3xug=': 28137,
    'TXdgg2fuFya4IlZtw95MdnLsU0Z4pXISB+e3MOHFHXw=': 56800,
    'jj+/qqEMBnF+pYb/ywu2tqyjLbq7658VOclla89wLA4=': 3134,
    'tHVRrHDkAOC5rMVCePqGz+4Cs3Nh5gKhKGNjmYS99FY=': 22655,
    '1LsSwOx7qVTzPV8KV52AyX5s7sYEyz3iZD/9/91TZ34=': 169495,
    'gDJtcTrGyxPjwLW2kSFQPIihNENyKFpKlWb56InVNhM=': 54853,
    'u0DeShPqI5wpz4czzze8q/usliOcZwz1FB592h2dtiI=': 210957,
    'mtFWOs+KN18DNnofRpTqMtjQ1/uGJvt1mR9m5qZPCX0=': 52938,
    'qB4z58LNNmwIXefGCynmjX8qVA3+wKYPJUoWMoPoZgk=': 104543,
    'DhUqZhu7OM+YN9/pZMBZibHojECAmgUuhzCqP+VnCbc=': 395464,
    'AXBH8IId5bm4DiZQf1gEF/d9LZlizuwFyTaJWc9EqwU=': 16838,
    'okbETkOgivW7v256TAUapOPlNL3H6XaC/lNLVh/Qbco=': 169013,
    'GA59LnzByjLyVBcyhLaPXvYNTB27x+LG+lKO1iBtIbE=': 19861,
    'h8kQ35syjttMmloupoSCemccaSQ1sbc96xGMtSxXgD4=': 49950,
    'BBmNutPkOCubVkNwg6sNzzE2vOeSHSSmg11FCBCHJKE=': 6869,
    '627+MEvzzIf8rCAkTvhSDds72XbIgxpEjQsyBQPSad8=': 304615,
    '2iejbMtd25fKbFGsZSzOrg/I3UIYfyNQWgVNBAJ2qzM=': 4082,
    'cW7CBQzoPTGnV6eoibzUEeUUzFmScf4Ht/PLLU9LbA8=': 89554,
    'OELRJuYq3CyvWgij/Xjxi3MGIds2M0IfX3To4ip+UxY=': 7233,
    'rbHY7DRZyyjITnJOht0BQy1eLM1lDRcGD4M6p5TaU+A=': 244198,
    '9w5jZzTZmizUy6D8QqWdg3FQm9CQSSJl+GKLLvz3xqw=': 1554,
    'H+OZe03M53wDAGrBGDktPaYuK+4oLyOTas9VS+b2UMs=': 122033,
    'MmGKnzHsYi4Ie9AQfZGxOIobcvhdiT6b2WTBqQhXaYY=': 1707,
    'rX66QwJ5SP0mXxKKbaAisEmVAVzhruuk9T3Z5yVzYnM=': 3128,
    'aywwkaNzgjcEcnWGcl86C8Fko8FroPDOjKYxWzU1J0M=': 43465,
    'vUnWCs2FtytbkwG+vxcxfgCb5qk4YbZfcumBqcn37zM=': 52795,
    'XyD1oll4jx8OSAlJxd6A7GJeTvI8XGx3xfMTfFAc0IU=': 16212,
    'CwvnakS1EYWH2plVYh2W39gL2WR3mSRnVFEH2/5rYc0=': 25395,
    '+jDM9oOMy7Xrxsux+Kvuyp2fzvpmw5PIcdE+T1IkNko=': 71328,
    'cZqyJvqTp6B+qkEIHeFP5lhNnimnGLZL4te1nLkz4nk=': 47023,
    'eGg6j8UD98EpLlj9QWHe/LjsiQwrNQX4bMnugREPChw=': 21077,
    '/l5vlwVpLGD7hdT1bQnhSiI08lBseV38v+dyCl00LYk=': 265811,
    'b/i8VOu14bpedkIUweNJ5d3hVWugynopPcxkOouOvko=': 16047,
    '6+LFvaL+g/tEmveyG/zwvS3zLQYgTe+hG2LEskEWvbU=': 15161,
    'eoUeYGjKccG0elLaHSAaWDfmxbUdWg6LDLPPXfVVNlg=': 9274,
    'x6gqhX6hRFlaqIIzS24vrLifqjVG0ES6owGc9d6uyks=': 136171,
    '2vZdabfjSEjNOyOiADgKhtLS7IU/FyFmoiTUNURV8mw=': 6382,
    'nJJA6ccgQF566FnCs9JXEhZ46ltGBQr/71xlH3IKssU=': 85575,
    'cIaKkltBgT/PUlEDNUMPDJl4kMCtnwDUE6IKB5XjBJ4=': 35672,
    'h+ikzt0kbd09laK01gI4p2DFIMMTIq0g4V5DXUf3TvQ=': 46227,
    'hFgrU7IVczwTUdL4vikW2qUIfMkfRDCQs5sSnVoIBEA=': 153755,
    'aM7EFaBQknhdyfha71sYAOmDBH5O0CmmUX3r0L0SAq8=': 11274,
    'n9HQQc0t8PtzrRFdN54Rzcal0cd3E7wyaN+w5CdRXlc=': 92678,
    'EXeYUItcWq3j5SdFJKlkS/EBQMMiBwJIlNfj7YwEaGI=': 84709,
    'N0Z7dMKWakOMIkfWr3n+1kwHupqQgEfSGu6YjXz5/FA=': 90768,
    'NJ1jrZi51NRuNlUjqHEDmZpZTQt6uGXj70bWVo6A5XI=': 52758,
    'F6CQAJreiI6a9fgydH26gkPN/zv+KhLOn8ArpBIYeP4=': 10112,
    '57ILeD43uN0gE1y/Gs+WWY32CU8X5fvSjSz0NXdb1wc=': 124262,
    '8bC3GkPee92BKoYUxsE6k7eUbPW97TsLzUOHEgGp0xI=': 21231,
    'E3uEmAQCnOzbTdtbinBxNsjKgoXZu3WjXOG5EA1c4r4=': 18720,
    '7RYIQ/f6P2OsVg9Wg0U3YK5OhSbMHiBqyN/Rupz0+Lo=': 79416,
    'BtSCmXSKmGc35+OSDxJKx8e6dYYCv7DnpaUHPbFk6LA=': 131512,
    'SQFaki/vI7jvSlPAGBX15b77JokUZgUI3sSYmBBRFg0=': 14082,
    '4TcIk8zgw7PQlxoN3+JrLuCaBc+9dqX7BaiuK6M7bME=': 107428,
    'WJu7WQZfIVblOTQB8RN7OateW/5c9721ZosMRlluCvw=': 7368,
    'xsABO1FdKjNQHe0WCEW1FaEoJPB8hIYL+TBkeG2gu30=': 77728,
    'GKS8m/yY9PR8L4FkYoocwzXeTwnEuMXC+5WIXqdp24Y=': 23809,
    'tAleHpwnLSRU0J5YqbhJpN/SHIw6s2r1gen+TQAs1Gw=': 59565,
    'buwqNN4Oativ2IP7MyCR6C0E8KDBAbavHQRmVmVIN4I=': 5754,
    'wCFOY16bDFa5RmQinYS7StLfLjwy8O2298l37IEqK84=': 22613,
    'XQ1scC1HDKkxTDgim1zqFqnCW9nEvx5i8/aF78FTQ3Q=': 17033,
    'wMWgzwOOUr2uZJYy0TsPYgq0B2QiEs8w1ty/nHsCGLw=': 4374,
    'PdRa777A1xESeUEfb4qbWMqL0e8zzg7JrWdn9m21yA4=': 148011,
    'DEKSMle+tb7Qn6ZD1lGtP+L7NPOCjIpvxEB1YF9TAcA=': 36890,
    '75JE/flkIEhPNGeo7WDV52xqyecU55ns0N4erGPKYLI=': 36116,
    'hWF6RpahMg8X5IoImPxSWuhBaWub0bUos4tUGs7FtVQ=': 25752,
    '37UJTUUyOqAYNbcs8IeGiywXv5ylRclSfhTZnjcgHeQ=': 31773,
    'wneWumFiEX74glK3ZA9FzCuTHVG5nZkerOBPDzAshxQ=': 118156,
    '8E2N6pZNGvCYd57MDuFLCt+jT9V3a27dxSPegraX06k=': 55801,
    'XEHJQEBUUXrCWmVXAnZQr1o18Zq4/r04qgmLbuB1kSY=': 43164,
    'TIcgEW3788CYlB6VF8iMOnjYma7bRD94VOonnxsKSE0=': 48018,
    'oCWN2r6AowR220x8M7YXcwN/+bM0ilB6GgomMlKYDN8=': 121111,
    'BIshvCO0ENeAHRoTpBSXjzsQQiE3odWwcm7ErG2QwRk=': 42966,
    'oo9kKhFmThzbEIFKS0qdzpvBqaxUZnNSrGvoAWgn9Iw=': 19720,
    'OOc3he4UvjG2qgma96R3KnNMX3hh8SESUAOmSjpEEgQ=': 5254,
    'i2F1btgrAKgJ1v16nw8R0UqXLEHVgIsL7GPHDTgEb3M=': 246836,
    'Irre4JRjuCRLh6QL9mzTf3Ar0VgFIr2XuG1eOVU9zwA=': 12372,
    '/dUsv3lOS2lenf734lbPxYptjNmZPh5M2nCtCG+exf0=': 54729,
    'Rr4F3gvm2G56BQDJTJPWWKUCFSeJvoQT310b/0M+6YA=': 154014,
    'xOrlYCBwOJn59QY76ew+MIinXbNhoN0c4uszIKyoQMw=': 34289,
    'U5HdLhEZdIcghYUIAFgn2uhZBKKwagBf+5E/CaEy76o=': 87427,
    'K5lpo0habQKEnTUQLkrLTZMXaSA+OruNs4KA0fneVlQ=': 61883,
    'a3i8fjLjAzz1w2QAD6hMyeXR0fQYNOEr5iWjmBnd/s8=': 14708,
    '2p/9L6i7DKttGN2cD4qeI6hUY9FJ367h/SmD6R3hkrA=': 58094,
    'm67hBFrRaaY1gS+XBsMu+zId/h9TyMRThenka8BLQaQ=': 40453,
    'KKuBYjI9ngyWvVulNR+N7SLxHF4S8Wi2lMoIcuRLTDE=': 86414,
    'ZNnA/HL+E78y5pehzHmF+P0c+r/1KBkC2TID/YKddpI=': 3586,
    'EFiL4vl1resnGpq5i0ei1XJeSVpP3aZFFcXR7WT2OIg=': 68776,
    'BR1ZenstXJKoJM2FUpRDR1Z7HTvRg3puMcssMLUWRjY=': 53187,
    'QOxiBtRl827XL8E+39AXANtLP3GJWWkoqcSXsQRJxkg=': 60495,
    'Ox5P14UW9T3lrrj1aFi0nkodshlsJSpAOV64Fi5srmU=': 5358,
    'zRvl8PQgPnjLrLdguM0DSnZLrOomGb6KdnPnSVBbHIc=': 20526,
    'wrWP4AfhlwyOKvZp7QAIk6ZheB1KTlShoVpV8rpbxpc=': 5376,
    'FfulStLxogfwhaMR/LGH2co7H8YOIxNH55i5EQMketY=': 139352,
    'yTcN+U9e066dUidXWfx/JV+REvY259+qsg7rvpq3wgc=': 32233,
    '2gFkNoQRf3jAjOrUsc/dR8StipedE4O2C4KVJR3HZxA=': 112649,
    '07v3kEOVdtYd70vXjp5ucQe1t/V2bEIyNgs3KuItsVQ=': 363754,
    'kQ5ndYZ/dNPzk9y47Iiz2TiVZI3eMoc9Iosb8Bg+w6g=': 39759,
    'cC2+mv01Kgsmw9poSJCTFYLeo26duKjfv1HZqjscQ6M=': 156598,
    't8dpApwkUV+pJmcJdwDj/+svBkD4xnYa4IpxFu3w6pE=': 6052,
    'RZXPbJecrGhjcTMxGqe0br1QNcsG/yM+Ap954lc1Z1I=': 9570,
    'r9ZZxW91oDFyCy7ahnaXfY04unjPLr4bwhkK/03bBug=': 12598,
    'O6evWjK3ZNjBp3+eL6VXfsfG3kAcnQeCkS3lkD/CAGE=': 47637,
    'N8HN1ZJ/4ZYxtl1hHz9cPRAsc8TfD4FUKlQENz32q1M=': 128186,
    '0pkGHgsdtgSQneFLp4HnGxf3MyFxeTOZH8JNSBYqxE8=': 110689,
    '5yv2Gn37kX6IpzkBWK+zqlcA4yVsiCz7zUjDjRHcAUM=': 144690,
    'OiSc+JZePWO17wnxJL0oF60wzBeKXhsCm5P6mVsWYtI=': 49280,
    'DC5bQRbVFQUXq0IboDthB7wNhyjQpvLZg55G1s33Dm8=': 168880,
    'sjq67pWgnKKKVcC9OcK2DJII3VH67Mkp9aC76ykzJGo=': 1224,
    'Pvu3uYSKLiTHrHfsd+RmMrDcVxLrRovqW6Ve5MC/6OI=': 167327,
    'aOCbscQAJ00urw0J5zOf5z04hzyt5eYPJYTP2exDv5Q=': 139371,
    '9YGz3vtZV98YDkdxuGnpT+YBmTn90EaSnPEDNRk3cTs=': 6083,
    'wNXAPoLeIFfsCIf0tR/bxjt20Ebe5x9RkbFxqkgfw4Q=': 63190,
    'vZJ6eOU063Vp1GBSv4Z3liFXl4BSvbPGHGxBtiHxDWQ=': 34815,
    '2nbsgU92DJLq65VT6v7jijneIl28iQHe8PftcKcJYic=': 76585,
    '4R5BTTnj1vJASyEZu+hrd2Tnzn3XcQ9woKOj9Qt5S80=': 47147,
    '1um79EKNVlQK6Zk2+gGqckMfEHihGzi6CoD06rNbDHQ=': 260455,
    'md7miAEtRbAS4S3I16YsSC/mh6uxpZXrGfUxVJSisNU=': 56350,
    'aQuNwkbKr+mviqlC4b6kbhtgioBrl0xQWsEz/E8eoyg=': 63906,
    'GinbtnpeuEEC+Uofrdf14qq/6bk92ASOTODLnlVrsig=': 9574,
    'G1RKYHWxpLE25GkotYtb7fCEJnCFID8I2fUH1kPFZzk=': 76370,
    '1ria4vo4IEaauJAo2KRGb23LmEWURzwS+HZ8mdeazoA=': 81842,
    'I7dGRl47o0OmGDoIDJa0xzfZQhLBJBujqRTsFq8d+hw=': 6455,
    'hkd4ypxcmTAY++P/rahOaq0vxAsx2qGHEj5+4MhRDtA=': 43956,
    'ok/jqMctDmRnxcG6LhbY3O8Kc1puyRU3fWOWMq0lZSM=': 46677,
    'pjyk3aA9+wLcU9cRHJiIlgIgdHbKXgzPjwjc/0lijmk=': 47233,
    '1WwgfkUpNNRXNWtxWp4RMd2gBleiumab1/SPqpTmel4=': 218635,
    'dvLVV/4RVHQ4pp8UQcmT6j40nYz6q04B3zE5GIp0eKU=': 25003,
    'r890dZ3ALAcRjN+D1VX4hJ9Y0oZxSveDuldAwT8ub5w=': 68434,
    'Ib5FWLlaVfEvobiSQyNqeDZZPiTweP8VspDam0ErAqY=': 26400,
    'Iw7zPNWmN1PfeyBDIYAKn2Q0A45LVUOsi3X2pMq3m40=': 34139,
    'sAsegAJNZGy5HrvkImtZYE/tJPOsHBs/5a9VG6he1Rk=': 101392,
    'RrFWdMODC6GuJhd9XT8R283OlZEQ3aNWyqGbD6hFSks=': 258701,
    'cWJLEOh16CEnAIf1VYTVDVHNlvqQ6KlxfpwMvq9oyiA=': 10828,
    'itvqs6MByrWjyBv0R/Ve2fI4i1WGC2qzX3YKeGhXSIc=': 11070,
    '0ciP/CUxnTXTdld73V7wb5OXeDeAUQ3W+7YM7BagPNE=': 25174,
    '7RbNKDGRf7YhWG57hlAJPMRPD7z+fyQfsR0uKbfjRQc=': 32053,
    'to+BHEBySJmA6EL91ZjDQhVZhf7WWX1380yiA0AJjDg=': 85848,
    'wMJwKYZqZDQd5lARxPumg0V6Ty9vSGKk7z7vBv3TR0E=': 34178,
    'YE53PlWAVNF/tBYUrC27Pp71ymSb3XZSvjsrhUp3z+g=': 74736,
    'kY2sEkdWOrJF2uox82cHCHzn9yYh8k/Ewf47b87r8uY=': 4812,
    '/NePNftudvuXj0IVFjaJDc58+zkyqAt06ZDe+c/Y/YE=': 146525,
    'GE+NEfCx/mV6zXkS/pg8vIibVKWtFC2EcWhAWYBuBwc=': 160683,
    'QgAHpgzvfHt4LLumatYu0fgMtox7J82UBhMGNYn6T54=': 169178,
    'N+HB5HQf0iG+37cYGjyjyfOv1H0GNOD5u08lDrvBs2w=': 191608,
    'OYfymousr9z9O9dFDzTNeOKYxhcdWwKtnE0x6BunvxY=': 48449,
    '7lKFgAyzC5cnxsDxTMt/kB119GU/8MDO/amE+3b8qJ4=': 47620,
    'KP4kNVPY1menbsCTdM72ySexdSslfGM4RnmqZqrKdmA=': 15252,
    'Cu9YEvAt73X24lbUbW7zWLD6sM6A58q4qF4bJN4aUdo=': 6998,
    'M4JgDjAN/3P6o4LsSgjMwvb4J7385xI1OEzHSjwirXc=': 65042,
    'qqVJxyFqIxn21fliE8dddYuCHkwEdSbbKAj2H1L1NrM=': 18796,
    'wQ1fIh4Vv7KAHQLQwB7NyM1TWv8Ee7fOQduhBrnfnFw=': 120617,
    'hvQ+0MP2ukaJ74ZLOFIb2we28a9h20oN9zPseusOEa8=': 224723,
    'XdZoznQR4We8Ks+8IfXo+zyigvnTA0Gdr6W6Bbp2BnY=': 309520,
    '874cvuPJ6oJ/KYZwyM0w6N7tn1hFSo2tUQQYV53tbKM=': 12402,
    'TFcQGKQ0Zo6eln7xzxNHH0Hg7L1Iwztu7nji8jmTOq4=': 182729,
    'ieaUwKoKFgGX6XMppZJ1UKu/miD5h/R2VQ30VnyUzfE=': 458073,
    'g4ugzeHslo8dqT2TCHLsxNdseM+5HFPpYl0yuiC77LU=': 2008,
    'aQA0yvyKK7MjpfDIokZHU83C98htHSjBz3jnPtDxs/4=': 54272,
    'a0zFvp44ctqUVhQ/7MCBC/gNBLmKWtBbPg7S8YAVSuE=': 12685,
    'b1kUD6ml51bXoj+aoZR8ZNCBApnLqdWj2Ghidf3eNXY=': 34908,
    'XeYMBUEV/X99AdOg8CH08yDCGWcHyopS33XkR3yLBHU=': 14723,
    '7FwdeTSYe3mWMSYkCdN/6r96OYO7n6yHgnmJQaKH17U=': 18897,
    'UJ2nlCO2kjIaB4w7U+9/fx5mjaVTJ3+u8XYzZCIWuHo=': 126187,
    'r/tGbehmOihm62pPxNW7OcJwNxDp3MUM30myN6LFJC0=': 87077,
    'GVooVUHKAGnB00xs+K1QDxoS14gMeqCGbMVnF+61ZUk=': 126930,
    'il/DrVWvfsvRdZCkLSv/mIm5KKAmNSMzYZeAB/kx1SU=': 11246,
    'FYyLKTOmavsJ7KOv1r2EjZNRkx5OKMzrD3O9UCbwChI=': 70824,
    'cDXuE0op3xTorkY4U9jlzShTDqU4MJke+SnEcSG3cGE=': 84293,
    'W5PQVMGS4WnjV5HobF/P1gtkuTTuVkEve2+V2VRCLRg=': 223096,
    'g3MWYvph4rhH/kJA6cNuPc4/1PO+IYrSMfvVtCACoXI=': 133387,
    'tnLMjgaqSpALY1Ek84OUfzUVXP7awTGu19HGom7TlgU=': 54796,
    '46Vg5E8OAaQxyqwCrgOKbN6FvaIRxDXiypQjYRrRD5Y=': 151215,
    'SEapF11SfLOp7PiaNkFYJYPwBFNQ+Z7yLYQrEjUt3mA=': 22450,
    '4T+B35p139SzILWtNxUZdPhr1GDPOYfSwna9Ig3qCG0=': 22031,
    'lusQcxFW9E3wcfiG0TC8AVNl4SKVo9/GrK44L0ovvpY=': 243146,
    'PSG6ccPSnfapY7dUQy3YBUdq+o0R3nhIChGehJ0qEbM=': 51777,
    'omnfMeyh6uBQzZKItw0JvJXofjrOURn8abiVMVkyez0=': 73335,
    '3KaktZ3QmwC5F8MA7mtcw5+W3K+sUZlw2sk5gbhA8us=': 87219,
    'J2Zdygb1Jhtz3sXN4IA7mcGgOHiEdeG0TTUEYMroDhU=': 16066,
    'aJwyqXxJQjcIE6gGnvCYOyHdAL7WaXRNVqN7p5dU9tA=': 32747,
    'zNbL5RgIOcvVLEgm53dl8bI/iXF99qKdskzpThw9hdQ=': 110920,
    'TGOHi25im40Yj+bLs5enVM9EtNHrlA2miKzziqt2+Qo=': 25109,
    'mxmQdWhgxmbEm+8CLUAvWQFS7p0ouXxXZHfe3/42FEc=': 130794,
    'sbusNRedzQP/H1Pv3dvzoXmbI9l7L7mhsC95/EKKEHY=': 46069,
    'L7PvWbxX7lT8H0ItGo7IzYUwnl0e3s/KFG4BfzVbSVA=': 56848,
    'S7BkheIEyWXBv0mFxC8Hf6qJPv+cIb0HPd3RwAAX4AY=': 54871,
    'Lr6RDaijhNERXXgHEmIB07AumZDwuE8AuVjLrBUKYY0=': 2867,
    'kqDLjSeUljpRfmhKHWe+MxRl5Sz1T4ogLhF3vl4+uMY=': 34149,
    'iaWNNLAwsBRaqgIxVKD2rHV0DTlARZH+2dpoASiIozE=': 5721,
    'gI21G0hkMvYxk7nINWyOY4mneLpjER7SQCvUneSMNdQ=': 155013,
    'TMRiM9ttuqgyQHV+Y+vFRtjiPK69iCtNR9FGN0SqNB8=': 134062,
    'FSQg8ZQS6/dWx+LgFkGaF34nhvguVJoMa5wn1qiteMg=': 52611,
    'nCDGEpSowtm4COIvrFHxmlnnjujzmn3O9Bz3cM5PP8I=': 15884,
    'SufsV5AkhX5XPucvCUS9ytaAAEAwTXXSHNDwG6sto5Q=': 107248,
    'QOwYdX+fshh1ktz99393Wuy6vt4NbLuFMy4VMTMF0X8=': 68392,
    'eq1Oxb7C1WV0uzwTXuX1w4fX7cuqZrpw9otEDBHc8ps=': 50155,
    'TmzuKXLWNrXD0D1kKHV926c65O+PPhgJunf1D51I0WQ=': 56571,
    'jTKL/OEyJ8Fa0juEJTagas2/Xv2hct1p1TDlm5vo5b0=': 3301
};<|MERGE_RESOLUTION|>--- conflicted
+++ resolved
@@ -9,22 +9,14 @@
     }
 
     constructor(store, accounts, users) {
-<<<<<<< HEAD
+        // XXX Set a large timeout when mining on demand.
+        if (TestBlockchain.MINE_ON_DEMAND && jasmine && jasmine.DEFAULT_TIMEOUT_INTERVAL) {
+            jasmine.DEFAULT_TIMEOUT_INTERVAL = 1200000;
+        }
+
         super(store, accounts);
         this._users = users;
         return this._init();
-=======
-        // XXX Set a large timeout when mining on demand.
-        if (TestBlockchain.MINE_ON_DEMAND && jasmine && jasmine.DEFAULT_TIMEOUT_INTERVAL) {
-            jasmine.DEFAULT_TIMEOUT_INTERVAL = 1200000;
-        }
-
-        const thisPromise = super(store, accounts);
-        return thisPromise.then((superThis) => {
-            superThis._users = users;
-            return superThis;
-        });
->>>>>>> 3528b7c6
     }
 
     get accounts() {
