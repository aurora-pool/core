--- conflicted
+++ resolved
@@ -30,13 +30,8 @@
      * @param {Transaction} transaction
      * @return {Promise.<boolean>}
      */
-<<<<<<< HEAD
-    verifyOutgoingTransactionValidity(transaction) {
-        return SignatureProof.verifySignatureProof(transaction);
-=======
     static verifyOutgoingTransaction(transaction) {
         return ProofUtils.verifySignatureProof(transaction);
->>>>>>> 1ad5982d
     }
 
     /**
